version: 0.2

phases:
  install:
    runtime-versions:
      python: 3.10
    commands:
      - pip install --upgrade pip
      - pip install -r source/app/requirements.txt -t source/app/
  pre_build:
    commands:
      - echo "Installing dependencies and executing unit tests - `pwd`"
      - cd deployment
      - chmod +x ./run-unit-tests.sh && ./run-unit-tests.sh
      - echo "Installing dependencies and executing unit tests completed `date`"
  build:
    commands:
      - echo "`pwd`"
      - echo "Starting build `date` in `pwd`"
      - chmod +x ./build-s3-dist.sh && ./build-s3-dist.sh $DIST_OUTPUT_BUCKET $SOLUTION_NAME $VERSION
      - echo "Build completed `date`"

  post_build:
    commands:
      - echo "Retrieving next stage buildspec `date` in `pwd`"
      - aws s3 cp s3://solutions-build-assets/changelog-spec.yml ../buildspec.yml
      - echo "Retrieving next stage buildspec complete"
      - echo "Post build completed on `date`"
<<<<<<< HEAD
      - mkdir -p open-source
      - touch open-source/source-is-on-github
=======
      - mkdir -p deployment/open-source
      - touch deployment/open-source/source-is-on-github
>>>>>>> 64c9ad88

artifacts:
  files:
      - deployment/**/*
      - source/**/*
      - buildspec.yml
      - CHANGELOG.md
      - sonar-project.properties<|MERGE_RESOLUTION|>--- conflicted
+++ resolved
@@ -26,13 +26,8 @@
       - aws s3 cp s3://solutions-build-assets/changelog-spec.yml ../buildspec.yml
       - echo "Retrieving next stage buildspec complete"
       - echo "Post build completed on `date`"
-<<<<<<< HEAD
       - mkdir -p open-source
       - touch open-source/source-is-on-github
-=======
-      - mkdir -p deployment/open-source
-      - touch deployment/open-source/source-is-on-github
->>>>>>> 64c9ad88
 
 artifacts:
   files:
