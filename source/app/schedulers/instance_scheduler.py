######################################################################################################################
#  Copyright 2021 Amazon.com, Inc. or its affiliates. All Rights Reserved.                                           #
#                                                                                                                    #
#  Licensed under the Apache License Version 2.0 (the "License"). You may not use this file except in compliance     #
#  with the License. A copy of the License is located at                                                             #
#                                                                                                                    #
#      http://www.apache.org/licenses/                                                                               #
#                                                                                                                    #
#  or in the "license" file accompanying this file. This file is distributed on an "AS IS" BASIS, WITHOUT WARRANTIES #
#  OR CONDITIONS OF ANY KIND, express or implied. See the License for the specific language governing permissions    #
#  and limitations under the License.                                                                                #
######################################################################################################################

from __future__ import print_function

import os
from datetime import datetime

import boto3
import json
import configuration
import pytz
import schedulers
<<<<<<< HEAD
from botocore.exceptions import ClientError
=======
>>>>>>> 75abdd51
from boto_retry import get_client_with_standard_retry, standard_retries_client_config
from configuration.instance_schedule import InstanceSchedule
from .instance_states import InstanceStates
from util.metrics import send_metrics_data, allow_send_metrics
from util.named_tuple_builder import as_namedtuple
from util.scheduler_metrics import SchedulerMetrics

ERR_ASSUMING_ROLE = "Can not assume role {} for account {}, ({}))"
ERR_INVALID_ARN = "{} is not a valid ARN"
ERR_INVALID_REGION = "{} is not a valid region name"
ERR_SETTING_INSTANCE_TYPE = "Error changing instance type ({})"

INF_DESIRED_TYPE = ", desired type is {}"
INF_PROCESSING_ACCOUNT = "Running {} scheduler for account {}{} in region(s) {}"
INF_STARTING_INSTANCES = "Starting instances {} in region {}"
INF_STOPPED_INSTANCES = "Stopping instances {} in region {}"
INF_MAINTENANCE_WINDOW = (
    'Maintenance window "{}" used as running period found for instance {}'
)

INF_DO_NOT_STOP_RETAINED_INSTANCE = (
    "Instance {} was already running at start of period and schedule uses retain option, desired "
    "state set to {} but instance will not be stopped if it is still running."
)

WARN_DUPLICATE_ACCOUNT = "Account {} is already processed, skipping "
WARN_SKIPPING_UNKNOWN_SCHEDULE = (
    'Skipping instance {} in region {} for account {}, schedule name "{}" is unknown'
)
WARN_RESIZE_NOT_SUPPORTED = "Instance {} with type {} does not support resizing"

DEBUG_STOPPED_REGION_INSTANCES = (
    "Listing instance {} in region {} to be stopped by scheduler"
)
DEBUG_INSTANCE_HEADER = "[ Instance {} ]"
DEBUG_NEW_INSTANCE = (
    'New instance "{}" will not be stopped until next scheduling period'
)
DEBUG_CURRENT_INSTANCE_STATE = (
    'Current state is {}, instance type is {}, schedule is "{}"'
)
DEBUG_SKIPPING_TERMINATED_INSTANCE = (
    'Skipping terminated instance "{}" in region {} for account {}'
)
DEBUG_STARTED_REGION_INSTANCES = (
    "Listing instance {} in region {} with instance type {} to be started by scheduler"
)
DEBUG_CURRENT_AND_DESIRED_STATE = (
    'Desired state for instance from schedule "{}" is {}, last desired state was {}, '
    "actual state is {}{} "
)
DEBUG_ENFORCED_STATE = "Using enforcement flag of schedule to set actual state of instance {} from {} to {}"
DEBUG_APPLY_RETAIN_RUNNING_STATE = (
    "Desired state is {} for instance {} which is already running and retain running period is "
    "used the schedule, desired state set to {} so it is not stopped automatically at the end of "
    "this running period"
)


class InstanceScheduler:
    """
    Implements scheduler logic
    """

    def __init__(self, service, scheduler_configuration):
        """
        Initializes instance of instance scheduler
        :param service: service strategy that handles the actual listing, starting and stopping of the instances of that service
        """
        self._service = service
        self._instance_states = None
        self._schedule_metrics = None
        self._sts_client = None
        self._scheduled_instances = []
        self._configuration = None
        self._scheduler_start_list = []
        self._scheduler_stop_list = []
        self._schedule_resize_list = []
        self._scheduler_configuration = scheduler_configuration
        self._stack_name = os.getenv(configuration.ENV_STACK, "")
        self._lambda_account = os.getenv(configuration.ENV_ACCOUNT)
        self._logger = None
        self._context = None
<<<<<<< HEAD
        self._lambda_client = None
=======
>>>>>>> 75abdd51

        self._usage_metrics = {"Started": {}, "Stopped": {}, "Resized": {}}

    @property
    def lambda_client(self):
        """
        Get the lambda client
        :return: lambda client
        """
        if self._lambda_client is None:
            self._lambda_client = get_client_with_standard_retry("lambda")
        return self._lambda_client

    @property
    def _regions(self):
        if len(self._configuration.regions) > 0:
            return self._configuration.regions
        else:
            # no regions, use region of lambda function
            return [boto3.Session().region_name]

    @property
    def _sts(self):
        if self._sts_client is None:
            session = boto3.Session()
            sts_regional_endpoint = str.format(
                "https://sts.{}.amazonaws.com", session.region_name
            )
            self._sts_client = session.client(
                "sts",
                region_name=session.region_name,
                endpoint_url=sts_regional_endpoint,
                config=standard_retries_client_config(),
            )

        return self._sts_client

    def remove_account_from_config(self, aws_account, cross_account_role):
        """
        This method will invoke the lambda to remove the aws_account from the configuration, it calls the lambda handler eventbus_request_handler,
        and sends payload which will update the config by removing the account from further scheduling.
        {
            "account": 111122223333,
            "detail-type": "Parameter Store Change",
            "detail": {
                "operation": "Delete"
            }
        }
        :param aws_account: account where the assume role permission is not available for the lambda role to assume.
        :param cross_account_role: role name for logging message to SNS.
        """
        try:
            self._logger.error(
                "Removing the account {} from scheduling configuration as assume role permission is missing for the iam role {}".format(
                    aws_account, cross_account_role
                )
            )
            payload = str.encode(
                json.dumps(
                    {
                        "account": aws_account,
                        "detail-type": "Parameter Store Change",
                        "detail": {"operation": "Delete"},
                    }
                )
            )
            response = self.lambda_client.invoke(
                FunctionName=self._context.function_name,
                InvocationType="Event",
                LogType="None",
                Payload=payload,
            )
            self._logger.info(
                "Removing account {} from configuration".format(aws_account)
            )
            self._logger.debug(
                "Lambda response {} for removing account from configuration".format(
                    response
                )
            )
        except Exception as ex:
            self._logger.error(
                "Error invoking lambda {} error {}".format(
                    self._context.function_name, ex
                )
            )

    @property
    def _accounts(self):
        def get_session_for_account(cross_account_role, aws_account):
            # get a token for the cross account role and use it to create a session
            try:
                session_name = "{}-scheduler-{}".format(
                    self._service.service_name, aws_account
                )
                # assume a role
                token = self._sts.assume_role(
                    RoleArn=cross_account_role, RoleSessionName=session_name
                )
                credentials = token["Credentials"]
                # create a session using the assumed role credentials
                return boto3.Session(
                    aws_access_key_id=credentials["AccessKeyId"],
                    aws_secret_access_key=credentials["SecretAccessKey"],
                    aws_session_token=credentials["SessionToken"],
                )
            except ClientError as ex:
                self._logger.error(
                    "Error Code {}".format(ex.response.get("Error", {}).get("Code"))
                )
                if ex.response.get("Error", {}).get("Code") == "AccessDenied":
                    self.remove_account_from_config(
                        aws_account=aws_account, cross_account_role=cross_account_role
                    )
                else:
                    self._logger.error(
                        ERR_ASSUMING_ROLE.format(
                            cross_account_role, aws_account, str(ex)
                        )
                    )
                    return None

        # keep track of accounts processed
        accounts_done = []

        # return session for lambda account if processing instances in that account
        if self._configuration.schedule_lambda_account:
            accounts_done.append(self._lambda_account)
            yield as_namedtuple(
                "Account",
                {
                    "session": boto3.Session(),
                    "name": self._lambda_account,
                    "role": None,
                },
            )

        # iterate through remote accounts
        for account in self._configuration.remote_account_ids:
            if account in accounts_done:
                self._logger.warning(WARN_DUPLICATE_ACCOUNT, account)
                continue

            # get a session for the role
            role = f"arn:{self._configuration.aws_partition}:iam::{account}:role/{self._configuration.namespace}-{self._configuration.scheduler_role_name}"
            session = get_session_for_account(role, account)
            if session is not None:
                yield as_namedtuple(
                    "Account", {"session": session, "name": account, "role": role}
                )

    def _instance_display_str(self, inst_id, name):
        s = "{}:{}".format(self._service.service_name.upper(), inst_id)
        if name:
            s += " ({})".format(name)
        return s

    def _scheduled_instances_in_region(self, account, region):
        # use service strategy to get a list of instances that can be scheduled for that service
        for instance in self._service.get_schedulable_instances(
            {
                schedulers.PARAM_SESSION: account.session,
                schedulers.PARAM_ACCOUNT: account.name,
                schedulers.PARAM_ROLE: account.role,
                schedulers.PARAM_REGION: region,
                schedulers.PARAM_CONFIG: self._configuration,
                schedulers.PARAM_LOGGER: self._logger,
                schedulers.PARAM_CONTEXT: self._context,
            }
        ):
            instance["account"] = account.name
            instance["region"] = region
            instance["service"] = self._service.service_name
            instance["instance_str"] = self._instance_display_str(
                instance["id"], instance["name"]
            )
            inst = as_namedtuple(
                self._service.service_name + "Instance", instance, excludes=["tags"]
            )
            yield inst

    def run(
        self, state_table, scheduler_config, logger, lambda_account=None, context=None
    ):
        """
        Runs the scheduler for a service
        :param state_table: name of the instance state table
        :param scheduler_config: scheduler configuration data
        :param logger: logger to log output of scheduling process
        :param lambda_account: lambda account
        :param context: Lambda context
        :return:
        """

        self._lambda_account = lambda_account
        self._configuration = scheduler_config
        self._logger = logger
        self._context = context
        self._logger.debug_enabled = self._configuration.trace

        # stored instance desired states
        self._instance_states = InstanceStates(
            state_table, self._service.service_name, self._logger, self._context
        )

        # time to use for metrics
        self._schedule_metrics = SchedulerMetrics(datetime.utcnow(), self._context)

        # response to caller, contains list off all processed accounts with started and stopped instances
        response = {}

        for account in self._accounts:
            response[account.name] = self._process_account(account)

        if allow_send_metrics():
            self._send_usage_metrics()

        return response

    def get_desired_state_and_type(self, schedule, instance):
        # test if the instance has a maintenance window in which it must be running
        if (
            instance.maintenance_window is not None
            and schedule.use_maintenance_window is True
        ):
            self._logger.info(
                INF_MAINTENANCE_WINDOW, instance.maintenance_window.name, instance.id
            )

            # get the desired start for the maintenance window at current UTC time
            (
                inst_state,
                inst_type,
                running_period,
            ) = instance.maintenance_window.get_desired_state(
                instance,
                logger=self._logger,
                dt=datetime.utcnow().replace(tzinfo=pytz.timezone("UTC")),
            )

            # if we're in the maintenance window return running state
            if inst_state == InstanceSchedule.STATE_RUNNING:
                return inst_state, inst_type

        # based on the schedule get the desired state and instance type for this instance
        inst_state, inst_type, _ = schedule.get_desired_state(
            instance, logger=self._logger
        )
        return inst_state, inst_type

    def _process_account(self, account):
        # processes instances for a service in an account
        started_instances = {}
        stopped_instances = {}
        resized_instances = {}

        self._logger.info(
            INF_PROCESSING_ACCOUNT,
            self._service.service_name.upper(),
            account.name,
            " using role " + account.role if account.role else "",
            ", ".join(self._configuration.regions),
        )

        for region in self._regions:
            state_loaded = False
            instances = []

            self._scheduler_start_list = []
            self._scheduler_stop_list = []
            self._schedule_resize_list = []

            for instance in self._scheduled_instances_in_region(account, region):
                # delay loading instance state until first instance is returned
                if not state_loaded:
                    self._instance_states.load(account.name, region)
                    state_loaded = True

                instances.append(instance)

                # handle terminated instances
                if instance.is_terminated:
                    self._logger.debug(
                        DEBUG_SKIPPING_TERMINATED_INSTANCE,
                        instance.instance_str,
                        region,
                        instance.account,
                    )
                    self._instance_states.delete_instance_state(instance.id)
                    continue

                # get the schedule for this instance
                instance_schedule = self._configuration.get_schedule(
                    instance.schedule_name
                )
                if not instance_schedule:
                    self._logger.warning(
                        WARN_SKIPPING_UNKNOWN_SCHEDULE,
                        instance.instance_str,
                        region,
                        instance.account,
                        instance.schedule_name,
                    )
                    continue

                self._logger.debug(DEBUG_INSTANCE_HEADER, instance.instance_str)
                self._logger.debug(
                    DEBUG_CURRENT_INSTANCE_STATE,
                    instance.current_state,
                    instance.instancetype,
                    instance_schedule.name,
                )

                # based on the schedule get the desired state and instance type for this instance
                desired_state, desired_type = self.get_desired_state_and_type(
                    instance_schedule, instance
                )

                # get the  previous desired instance state
                last_desired_state = self._instance_states.get_instance_state(
                    instance.id
                )
                self._logger.debug(
                    DEBUG_CURRENT_AND_DESIRED_STATE,
                    instance_schedule.name,
                    desired_state,
                    last_desired_state,
                    instance.current_state,
                    INF_DESIRED_TYPE.format(desired_type) if desired_type else "",
                )

                # last desired state None means this is the first time the instance is seen by the scheduler
                if last_desired_state is InstanceSchedule.STATE_UNKNOWN:
                    # new instances that are running are optionally not stopped to allow them to finish possible initialization
                    if (
                        instance.is_running
                        and desired_state == InstanceSchedule.STATE_STOPPED
                    ):
                        if not instance_schedule.stop_new_instances:
                            self._instance_states.set_instance_state(
                                instance.id, InstanceSchedule.STATE_STOPPED
                            )
                            self._logger.debug(
                                DEBUG_NEW_INSTANCE, instance.instance_str
                            )
                            continue
                        self._process_new_desired_state(
                            account,
                            region,
                            instance,
                            desired_state,
                            desired_type,
                            last_desired_state,
                            instance_schedule.retain_running,
                        )
                    else:
                        self._process_new_desired_state(
                            account,
                            region,
                            instance,
                            desired_state,
                            desired_type,
                            last_desired_state,
                            instance_schedule.retain_running,
                        )

                # existing instance

                # if enforced check the actual state with the desired state enforcing the schedule state
                elif instance_schedule.enforced:
                    if (
                        instance.is_running
                        and desired_state == InstanceSchedule.STATE_STOPPED
                    ) or (
                        not instance.is_running
                        and desired_state == InstanceSchedule.STATE_RUNNING
                    ):
                        self._logger.debug(
                            DEBUG_ENFORCED_STATE,
                            instance.instance_str,
                            InstanceSchedule.STATE_RUNNING
                            if instance.is_running
                            else InstanceSchedule.STATE_STOPPED,
                            desired_state,
                        )
                        self._process_new_desired_state(
                            account,
                            region,
                            instance,
                            desired_state,
                            desired_type,
                            last_desired_state,
                            instance_schedule.retain_running,
                        )
                # if not enforced then compare the schedule state with the actual state so state of manually started/stopped
                # instance it will honor that state
                elif last_desired_state != desired_state:
                    self._process_new_desired_state(
                        account,
                        region,
                        instance,
                        desired_state,
                        desired_type,
                        last_desired_state,
                        instance_schedule.retain_running,
                    )

                self._schedule_metrics.add_schedule_metrics(
                    self._service.service_name, instance_schedule, instance
                )

            # process lists of instances that must be started or stopped
            self._start_and_stop_instances(account, region=region)

            # cleanup desired instance states and save
            self._instance_states.cleanup([i.id for i in instances])
            self._instance_states.save()

            # build output structure, hold started, stopped and resized instances per region
            if len(self._scheduler_start_list) > 0:
                started_instances[region] = [
                    {i.id: {"schedule": i.schedule_name}}
                    for i in self._scheduler_start_list
                ]
            if len(self._scheduler_stop_list):
                stopped_instances[region] = [
                    {i.id: {"schedule": i.schedule_name}}
                    for i in self._scheduler_stop_list
                ]
            if len(self._schedule_resize_list) > 0:
                resized_instances[region] = [
                    {
                        i[0].id: {
                            "schedule": i[0].schedule_name,
                            "old": i[0].instancetype,
                            "new": i[1],
                        }
                    }
                    for i in self._schedule_resize_list
                ]
            if allow_send_metrics():
                self._collect_usage_metrics()

        # put cloudwatch metrics
        if self._configuration.use_metrics:
            self._schedule_metrics.put_schedule_metrics()

        # output data
        result = {"started": started_instances, "stopped": stopped_instances}
        if self._service.allow_resize:
            result["resized"] = resized_instances
        return result

    def _send_usage_metrics(self):
        usage_data = []
        for s in list(self._usage_metrics):
            if len(self._usage_metrics[s]) == 0:
                del self._usage_metrics[s]
        if len(self._usage_metrics) > 0:
            for action in self._usage_metrics:
                for instance_type in self._usage_metrics.get(action, {}):
                    usage_data.append(
                        {
                            "Service": self._service.service_name,
                            "Action": action,
                            "InstanceType": instance_type,
                            "Instances": self._usage_metrics[action][instance_type],
                        }
                    )

            send_metrics_data(usage_data, logger=self._logger)

    def _collect_usage_metrics(self):
        for i in self._scheduler_start_list:
            if i.id in [r[0].id for r in self._schedule_resize_list]:
                instance_type = [
                    r[1] for r in self._schedule_resize_list if r[0].id == i.id
                ][0]
            else:
                instance_type = i.instancetype
            if instance_type in self._usage_metrics["Started"]:
                self._usage_metrics["Started"][instance_type] += 1
            else:
                self._usage_metrics["Started"][instance_type] = 1

        for i in self._scheduler_stop_list:
            if i.instancetype in self._usage_metrics["Stopped"]:
                self._usage_metrics["Stopped"][i.instancetype] += 1
            else:
                self._usage_metrics["Stopped"][i.instancetype] = 1

        for i in self._schedule_resize_list:
            type_change = "{}-{}".format(i[0].instancetype, i[1])
            if type_change in self._usage_metrics["Resized"]:
                self._usage_metrics["Resized"][type_change] += 1
            else:
                self._usage_metrics["Resized"][type_change] = 1

    # handle new state of an instance
    def _process_new_desired_state(
        self,
        account,
        region,
        instance,
        desired_state,
        desired_type,
        last_desired_state,
        retain_running,
    ):
        def need_and_can_resize():
            if desired_type is not None and instance.instancetype != desired_type:
                if not instance.allow_resize:
                    self._logger.warning(
                        WARN_RESIZE_NOT_SUPPORTED,
                        instance.instance_str,
                        instance.instancetype,
                    )
                    return False
                else:
                    return True
            return False

        def resize_instance(inst, new_type):
            try:
                # adjust instance type before starting using the resize_instance method in the service_strategy
                self._service.resize_instance(
                    {
                        schedulers.PARAM_SESSION: account.session,
                        schedulers.PARAM_ACCOUNT: account.name,
                        schedulers.PARAM_ROLE: account.role,
                        schedulers.PARAM_REGION: region,
                        schedulers.PARAM_TRACE: self._configuration.trace,
                        schedulers.PARAM_INSTANCE: instance,
                        schedulers.PARAM_DESIRED_TYPE: new_type,
                        schedulers.PARAM_LOGGER: self._logger,
                        schedulers.PARAM_CONTEXT: self._context,
                        schedulers.PARAM_CONFIG: self._scheduler_configuration,
                    }
                )

                self._schedule_resize_list.append((inst, new_type))
            except Exception as ex:
                # if changing the instance type does fail do not add instance to start list so it is handled a next time
                self._logger.error(ERR_SETTING_INSTANCE_TYPE, str(ex))

        # last desired status was saved as retain-running
        if last_desired_state == InstanceSchedule.STATE_RETAIN_RUNNING:
            # don't change last desired state desired whilst in a running period
            if desired_state == InstanceSchedule.STATE_RUNNING:
                pass

            # save last desired state as stopped (but do not stop) at the end of running period
            elif desired_state == InstanceSchedule.STATE_STOPPED:
                # safe new desired stopped state but keep running
                self._logger.debug(
                    INF_DO_NOT_STOP_RETAINED_INSTANCE,
                    instance.id,
                    InstanceSchedule.STATE_STOPPED,
                )
                self._instance_states.set_instance_state(
                    instance.id, InstanceSchedule.STATE_STOPPED
                )
            else:
                # just save new desired state
                self._instance_states.set_instance_state(instance.id, desired_state)
        else:
            if desired_state == InstanceSchedule.STATE_RUNNING:
                if not instance.is_running:
                    inst_type = (
                        desired_type
                        if desired_type is not None
                        else instance.instancetype
                    )
                    self._logger.debug(
                        DEBUG_STARTED_REGION_INSTANCES,
                        instance.instance_str,
                        instance.region,
                        inst_type,
                    )

                    # for instances to be started test if resizing is required
                    if need_and_can_resize():
                        resize_instance(instance, desired_type)

                    # append instance to list of instances to start
                    self._scheduler_start_list.append(instance)

                # instance already running with desired state of running
                else:
                    # if retain running option is used in this save desired state as retained running.
                    if last_desired_state == InstanceSchedule.STATE_STOPPED:
                        if retain_running:
                            self._logger.debug(
                                DEBUG_APPLY_RETAIN_RUNNING_STATE,
                                desired_state,
                                instance.id,
                                InstanceSchedule.STATE_RETAIN_RUNNING,
                            )
                            self._instance_states.set_instance_state(
                                instance.id, InstanceSchedule.STATE_RETAIN_RUNNING
                            )
                        else:
                            # instance is running, set last desired state from stopped to started
                            self._instance_states.set_instance_state(
                                instance.id, InstanceSchedule.STATE_RUNNING
                            )

                            # desired state is running but saved state already saves as retain running

            elif desired_state in [
                InstanceSchedule.STATE_STOPPED,
                InstanceSchedule.STATE_STOPPED_FOR_RESIZE,
            ]:
                if instance.is_running:
                    # instance needs to be stopped
                    self._logger.debug(
                        DEBUG_STOPPED_REGION_INSTANCES,
                        instance.instance_str,
                        instance.region,
                    )
                    # append instance to list of instances to start
                    if desired_state == InstanceSchedule.STATE_STOPPED_FOR_RESIZE:
                        instance = instance._replace(resized=True)
                    self._scheduler_stop_list.append(instance)
                    # stopped instance with desired state of running but in retained state mode
                    # (manually stopped in running period and already running at start)
                else:
                    # just save new desired state
                    self._instance_states.set_instance_state(
                        instance.id, InstanceSchedule.STATE_STOPPED
                    )

            else:
                self._instance_states.set_instance_state(instance.id, desired_state)

    # start and stop listed instances
    def _start_and_stop_instances(self, account, region):
        if len(self._scheduler_start_list) > 0:
            self._logger.info(
                INF_STARTING_INSTANCES,
                ", ".join([i.instance_str for i in self._scheduler_start_list]),
                region,
            )

            for inst_id, state in self._service.start_instances(
                {
                    schedulers.PARAM_SESSION: account.session,
                    schedulers.PARAM_ACCOUNT: account.name,
                    schedulers.PARAM_ROLE: account.role,
                    schedulers.PARAM_REGION: region,
                    schedulers.PARAM_TRACE: self._configuration.trace,
                    schedulers.PARAM_STARTED_INSTANCES: self._scheduler_start_list,
                    schedulers.PARAM_LOGGER: self._logger,
                    schedulers.PARAM_CONTEXT: self._context,
                    schedulers.PARAM_STACK: self._stack_name,
                    schedulers.PARAM_CONFIG: self._scheduler_configuration,
                }
            ):
                # set state based on returned state from start action
                self._instance_states.set_instance_state(inst_id, state)

        if len(self._scheduler_stop_list) > 0:
            self._logger.info(
                INF_STOPPED_INSTANCES,
                ", ".join([i.instance_str for i in self._scheduler_stop_list]),
                region,
            )
            for inst_id, state in self._service.stop_instances(
                {
                    schedulers.PARAM_SESSION: account.session,
                    schedulers.PARAM_ACCOUNT: account.name,
                    schedulers.PARAM_ROLE: account.role,
                    schedulers.PARAM_REGION: region,
                    schedulers.PARAM_TRACE: self._configuration.trace,
                    schedulers.PARAM_STOPPED_INSTANCES: self._scheduler_stop_list,
                    schedulers.PARAM_LOGGER: self._logger,
                    schedulers.PARAM_CONTEXT: self._context,
                    schedulers.PARAM_STACK: self._stack_name,
                    schedulers.PARAM_CONFIG: self._scheduler_configuration,
                }
            ):
                # set state based on start of stop action
                self._instance_states.set_instance_state(inst_id, state)<|MERGE_RESOLUTION|>--- conflicted
+++ resolved
@@ -21,10 +21,7 @@
 import configuration
 import pytz
 import schedulers
-<<<<<<< HEAD
 from botocore.exceptions import ClientError
-=======
->>>>>>> 75abdd51
 from boto_retry import get_client_with_standard_retry, standard_retries_client_config
 from configuration.instance_schedule import InstanceSchedule
 from .instance_states import InstanceStates
@@ -108,10 +105,9 @@
         self._lambda_account = os.getenv(configuration.ENV_ACCOUNT)
         self._logger = None
         self._context = None
-<<<<<<< HEAD
         self._lambda_client = None
-=======
->>>>>>> 75abdd51
+
+
 
         self._usage_metrics = {"Started": {}, "Stopped": {}, "Resized": {}}
 
